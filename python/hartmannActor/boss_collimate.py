"""
Computes spectrograph collimation focus from Hartmann mask exposures.

Replacement for idlspec2d combsmallcollimate+sosActor.
SOP shouldn't have a dependency on SoS, so the code for the short Hartmanns
is here now.

Example:
    # cmd is the current Command instance, for message passing.
    # take Hartmann exposures and output collimation values:
    hartmann = Hartmann()
    hartmann.doHartmann(cmd)
    # solve for the focus of exposure numbers 12345,12346 on the current MJD
    hartmann.collimate(cmd,12345)

The focus of the collimator is measured by comparing two Hartmann
exposures of arc lamps, and looking for shifts in the arc line
positions. A linear correlation coefficient is computed independently
in a subregion on each CCD as a function of pixel shifts of the 2nd
image in both X and Y.  The best-focus value is found in each region
by maximizing the linear correlation in the Y (wavelength) direction.

The position of the Hartmann shutters is read from the OBSCOMM (for
SDSS-I: '{focus, hartmann l}' or '{focus, hartmann l}') or HARTMANN
(for BOSS: 'Left' or 'Right') header keywords for SDSS-I.  It is
expected to be '{focus, hartmann l}' for one exposure and '{focus,
hartmann r}' for the other (in either order). It is assumed that the
collimator position is identical for both exposures.

The sense of the pixel shifts reported is what one would have to shift
the Hartmann-r exposure by in Y to agree with the Hartmann-l exposure.
"""
# IDL version by Kyle Dawson, David Schlegel, Matt Olmstead
# IDL->Python verson by John Parejko

import os.path
import time
from multiprocessing import Pool

try:
    fitsio = True
    import fitsio
except ImportError:
    print "WARNING: fitsio not available. Using pyfits instead."
    print "If you install the python fitsio package, the code will run in about half the time."
    import pyfits
    fitsio = False
import numpy as np
from scipy.ndimage import interpolation
import matplotlib
matplotlib.use('Agg')
import matplotlib.pyplot as plt

from opscore.utility.qstr import qstr
from sdss.utilities import astrodatetime

import hartmannActor.myGlobals as myGlobals

class HartError(Exception):
    """For known errors processing the Hartmanns"""
    pass
#...

def update_status(cmd, status):
    """update the global status value, and output the status keyword."""
    myGlobals.hartmannStatus = status
    cmd.inform('status=%s'%qstr(status))

def get_filename(indir, cam, expnum):
    """Return a full path to the the desired exposure."""
    basename = 'sdR-%s-%08d.fit.gz'
    return os.path.join(indir,basename%(cam,expnum))


class OneCamResult(object):
    """
    Store the results of a oneCam call().
    Makes multiprocessing much easier.
    """
    def __init__(self, cam, success, xshift, coeff, ibest, xoffset, piston, focused, messages):
        self.cam = cam
        self.success = success
        self.xshift = xshift
        self.coeff = coeff
        self.ibest = ibest
        self.xoffset = xoffset
        self.piston = piston
        self.messages = messages
        self.focused = focused

    def __str__(self):
        return '%s:%s : %s, %s'%(self.cam, self.success, self.xoffset, self.piston)

class OneCam(object):
    """Collimate one camera."""
    def __init__(self, m, b, bsteps, focustol, coeff,
                 expnum1, expnum2, indir, test=False, noCheckImage=False):
        """
            Kwargs:
            noCheckImage (bool): skip the variance calculation check for whether
                                 there is light in the camera (useful for sparse pluggings).
        """
        self.test = test

        self.indir = indir
        self.expnum1 = expnum1
        self.expnum2 = expnum2
        self.noCheckImage = noCheckImage

        # allowable focus tolerance (pixels): if offset is less than this, we're in focus.
        self.focustol = focustol

        # maximum pixel shift to search in X
        self.maxshift = 2

        # collimator motion constants for the different regions.
        self.m = m #{'b1':1.,'b2':1.,'r1':1.,'r2':1.}
        self.b = b #{'b1':0.129,'b2':0.00,'r1':-0.229,'r2':0.068}

        # steps per degree for the blue ring.
        self.bsteps = bsteps
        # "funny fudge factors" from Kyle Dawson
        # These values were intially determined by comparing to the original SDSS spectrographs
        # They need to be adjusted when, e.g., the spectrograph motors are changed.
        # pixscale = 15. vs. pixscale/24. is because of the change from SDSS to BOSS
        pixscale = 15. # in microns
        self.fudge = {'b1':coeff['b1']*pixscale,
                      'b2':coeff['b2']*pixscale,
                      'r1':coeff['r1']*pixscale,
                      'r2':coeff['r2']*pixscale}

        # region to use in the analysis. [xlow,xhigh,ylow,yhigh]
        # NOTE: this region is chosen to have no blending and strong lines.
        # Even though there are only two lines in the blue, there should be enough signal
        # in one line to get a good cross-correlation.
        # Also, the other blue lines have a higher temperature dependence, so
        # we don't want to use them, as the arc lamp might not be warm yet.
        self.region = np.s_[850:1301,1500:2501]

        self.bias_slice = [np.s_[950:1339,10:101],np.s_[950:1339,4250:4341]]
        self.cam_gains = {'b1':[1.048, 1.048, 1.018, 1.006], 'b2':[1.040, 0.994, 1.002, 1.010],
                          'r1':[1.966, 1.566, 1.542, 1.546], 'r2':[1.598, 1.656, 1.582, 1.594]}
        self.gain_slice = {'b':[[np.s_[0:2056,0:2048],np.s_[56:2112,128:2176]],
                                [np.s_[0:2056,2048:4096],np.s_[56:2112,2176:4224]]],
                           'r':[[np.s_[0:2064,0:2057],np.s_[48:2112,119:2176]],
                                [np.s_[0:2064,2057:4114],np.s_[48:2112,2176:4233]]],}

        # Did everything work?
        self.success = True
        # to store the results of the calculations.
        self.coeff = None
        self.xshift = None
        self.ibest = None
        self.xoffset = None
        self.piston = None
        self.focused = False

        # will contain tuples of msglevel (i,w,e) and the associated message.
        self.messages = []
    #...

    def __call__(self, cam):
        """
        Compute the collimation values for one camera.

        Args:
            cam (str): the camera to perform the calculation on (r1, r2, b1, b2)
        """
        if cam not in ['r1','r2','b1','b2']:
            self.add_msg('e','text="I do not recognize camera %s"'%cam)
            self.success = False
            return None
        self.cam = cam
        self.spec = 'sp'+cam[1]

        try:
            self._load_data(self.indir,self.expnum1,self.expnum2)
            self._do_gain_bias()
            if not self.noCheckImage:
                self._check_images()
            self._find_shift()
            self._find_collimator_motion()
        # Have to handle exceptions here, because we're called via multiprocess.
        except HartError as e:
            self.add_msg('e','text="%s had error: %s"'%(self.cam, e))
            self.success = False
        except Exception as e:
            self.add_msg('e','text="!!!! Unknown error when processing Hartmanns! !!!!"')
            self.add_msg('e','text="%s reported %s: %s"'%(self.cam, type(e).__name__, e))
            self.success = False
        return OneCamResult(cam, self.success, self.xshift, self.coeff, self.ibest, self.xoffset, self.piston, self.focused, self.messages)

    def add_msg(self, level, message):
        """Add a message to the message list to be returned."""
        self.messages.append((level, message))

    def check_Hartmann_header(self,header):
        """
        Return whether this is a left, right or unknown Hartmann.
        """
        # OBSCOMM only exists in dithered flats taken with "specFlats", so
        # we have to "get" it (returns None if missing), not just take it as a keyword.
        obscomm = header.get('OBSCOMM')
        hartmann = header.get('HARTMANN')
        # Need strip() incase extra whitespace is stuck on the end.
        if obscomm == '{focus, hartmann l}' or hartmann.strip() == 'Left':
            return 'left'
        elif obscomm == '{focus, hartmann r}' or hartmann.strip() == 'Right':
            return 'right'
        else:
            return None
    #...

    def bad_header(self,header):
        """
        Return True if the header indicates there are no lamps on or no flat-field
        petals closed.
        If the wrong number of petals are closed, then emit a warning and return False.
        """
        sum_string = lambda field: sum([int(x) for x in field.split()])

        isBad = False
        ffs = header.get('FFS',None)
        # 8 flat field screens: 0 for open, 1 for closed
        if ffs:
            ffs_sum = sum_string(ffs)
            if ffs_sum < 8:
                self.add_msg('w',"text='%s: Only %d of 8 flat-field petals closed: %s'"%(self.cam, ffs_sum,ffs))
            if ffs_sum == 0:
                isBad = True
        else:
            self.add_msg('w',"text='%s: FFS not in FITS header!'"%self.cam)
            isBad = True

        Ne = header.get('NE',None)
        HgCd = header.get('HGCD',None)
        # 4 of each lamp: 0 for off, 1 for on
        if Ne is not None and HgCd is not None:
            Ne_sum = sum_string(Ne)
            HgCd_sum = sum_string(HgCd)
            if Ne_sum < 4:
                self.add_msg('w',"text='%s: Only %d of 4 Ne lamps turned on: %s'"%(self.cam, Ne_sum, Ne))
            if HgCd_sum < 4:
                self.add_msg('w',"text='%s: Only %d of 4 HgCd lamps turned on: %s'"%(self.cam, HgCd_sum, HgCd))
            if Ne_sum == 0 or HgCd_sum == 0:
                isBad = True
        else:
            self.add_msg('w',"text='%s: NE and/or HgCd not in FITS header.'"%self.cam)
            isBad = True

        return isBad

    def _load_data(self, indir, expnum1, expnum2):
        """
        Read in the two images, and check that headers are reasonable.
        Sets self.bigimg[1,2] and returns True if everything is ok, else return False."""
        filename1 = get_filename(indir, self.cam, expnum1)
        filename2 = get_filename(indir, self.cam, expnum2)
        if not os.path.exists(filename1) and not os.path.exists(filename2):
            raise HartError("All files not found: %s, %s!"%(filename1,filename2))

        # NOTE: we don't process with sdssproc, because the subarrays cause it to fail.
        # Also, because it would restore the dependency on SoS that this class removed!
        try:
            if fitsio:
                header1 = fitsio.read_header(filename1,0)
            else:
                header1 = pyfits.getheader(filename1,0)
        except IOError:
            raise HartError("Failure reading file %s"%filename1)
        try:
            if fitsio:
                header2 = fitsio.read_header(filename2,0)
            else:
                header2 = pyfits.getheader(filename2,0)
        except IOError:
            raise HartError("Failure reading file %s"%filename2)

        if self.bad_header(header1) or self.bad_header(header2):
            raise HartError("Incorrect header values in fits file.")

        self.hartpos1 = self.check_Hartmann_header(header1)
        self.hartpos2 = self.check_Hartmann_header(header2)
        if self.hartpos1 is None or self.hartpos2 is None:
            raise HartError("FITS headers do not indicate these are Hartmann exposures.")
        if self.hartpos1 == self.hartpos2:
            raise HartError("FITS headers indicate both exposures had same Hartmann position: %s"%self.hartpos1)

        # upcast the arrays, to make later math work better.
        if fitsio:
            self.bigimg1 = np.array(fitsio.read(filename1,0),dtype='float64')
            self.bigimg2 = np.array(fitsio.read(filename2,0),dtype='float64')
        else:
            self.bigimg1 = np.array(pyfits.getdata(filename1,0),dtype='float64')
            self.bigimg2 = np.array(pyfits.getdata(filename2,0),dtype='float64')
        self.header1 = header1
        self.header2 = header2
    #...

    def _do_gain_bias(self):
        """Apply the bias and gain to the images."""
        bigimg1 = self.bigimg1
        bigimg2 = self.bigimg2
        # determine bias levels
        bias1 = [ np.median(bigimg1[self.bias_slice[0]]), np.median(bigimg1[self.bias_slice[1]]) ]
        bias2 = [ np.median(bigimg2[self.bias_slice[0]]), np.median(bigimg2[self.bias_slice[1]]) ]
        # apply bias and gain to the images
        # gain_slice is a dict with keys 'r' and 'b
        gain = self.cam_gains[self.cam]
        gslice = self.gain_slice[self.cam[0]]

        # Only apply gain to quadrants 0 and 1, since we aren't using quadrants 2 and 3.
        # NOTE: we are overwriting the original array, including the original bias region.
        # This is ok, because all the processing is done on a subregion of this,
        # indexed from the new edge.
        bigimg1[gslice[0][0]] = gain[0]*(bigimg1[gslice[0][1]]-bias1[0])
        bigimg1[gslice[1][0]] = gain[1]*(bigimg1[gslice[1][1]]-bias1[1])
        bigimg2[gslice[0][0]] = gain[0]*(bigimg2[gslice[0][1]]-bias2[0])
        bigimg2[gslice[1][0]] = gain[1]*(bigimg2[gslice[1][1]]-bias2[1])
    #...

    def _check_images(self):
        """Check that there is actually light in the images."""
        # The core of the idea here is to find the variance of a region with
        # several bright lines. Low variance means no light.
        # However, we also have to ensure we aren't thrown off by a few strong
        # cosmic rays or several bright pixels.
        # So, we clip all values > 1000 to 1000 before we compute the variance,
        # to reduce the impact of a handful of bright pixels.
        img1 = self.bigimg1[self.region].copy()
        img2 = self.bigimg2[self.region].copy()
        img1[img1 > 1000] = 1000
        img2[img2 > 1000] = 1000

        # ddof=1 for consistency with IDL's variance() which has denominator (N-1)
        # NOTE: need to keep r&b slices in sync with subFrame changes.
        if 'b' in self.cam:
            var1 = np.var(img1[300:450,:],ddof=1)
            var2 = np.var(img2[300:450,:],ddof=1)
        else:
            var1 = np.var(img1[0:150,:],ddof=1)
            var2 = np.var(img2[0:150,:],ddof=1)

        if var1 < 100 or var2 < 100:
            raise HartError("THERE DOES NOT APPEAR TO BE ANY LIGHT FROM THE ARCS IN %s!!!"%self.cam)
    #...

    def _find_shift(self,order=3):
        """
        Find the best shift between image1 and image2.
        Expects _load_data() to have been run first to initialize things.
        order is the order of the spline used for shifting in the correlation step.
        """
        # Mask pixels around the edges of the image.
        # We don't have inverse-variances because sdssproc isn't run, so we can't do
        # smarter masking, like bad pixel smoothing, cosmic rays, etc.
        # It is important to mask out the ends of the array, because of
        # spline-induced oddities there.
        subimg1 = self.bigimg1[self.region].copy()
        subimg2 = self.bigimg2[self.region].copy()
        mask = np.ones(subimg1.shape,dtype='f8')
        mask[:10,:] = 0
        mask[-10:,:] = 0
        mask[:,:10] = 0
        mask[:,-10:] = 0

        # Compute linear correlation coefficients
        # Calculate the maximum product of the two images when shifting by steps of dx.
        dx = 0.05
        nshift = int(np.ceil(2*self.maxshift/dx))
        xshift = -self.maxshift + dx * np.arange(nshift,dtype='f8')
        self.xshift = xshift # save for plotting

        def calc_shift(xs,img1,img2,mask):
            shifted = interpolation.shift(img2,[xs,0],order=order,prefilter=False)
            return (img1*shifted*mask).sum()

        self.coeff = np.zeros(nshift,dtype='f8')
        filtered1 = interpolation.spline_filter(subimg1)
        filtered2 = interpolation.spline_filter(subimg2)
        for i in range(nshift):
            #self.coeff[i] = (subimg1*interpolation.shift(subimg2,[xshift[i],0],order=order)*mask).sum()
            #self.coeff[i] = (filtered1*interpolation.shift(filtered2,[xshift[i],0],order=order,prefilter=False)*mask).sum()
            self.coeff[i] = calc_shift(xshift[i],filtered1,filtered2,mask)
        ibest = self.coeff.argmax()
        self.ibest = ibest # save for plotting
        self.xoffset = xshift[ibest]
        # If the sequence is actually R-L, instead of L-R,
        # then the offset acctually goes the other way.
        if self.hartpos1 == 'right':
            self.xoffset = -self.xoffset
    #...

    def _find_collimator_motion(self):
        """
        Compute the required collimator movement from self.xoffset.
        Assumes _find_shift has been run successfully.

        Current procedure for determining the offsets:
            When the observers start complaining about focus warnings...
            * We have them step through focus between -10000 and 10000,
              taking a full and quick hartmann +flat and arc at each step.
            * Then we have enough information to recalibrate the relationship
              between the full and quick hartmanns.
        This has to happen once every three months or so.
        """
        m = self.m[self.cam]
        b = self.b[self.cam]
        if self.test:
            b = 0.
        offset = self.xoffset*m + b

        if abs(offset) < self.focustol:
            focus = 'In Focus'
            self.focused = True
            msglvl = 'i'
        else:
            focus = 'Out of focus'
            self.focused = False
            msglvl = 'w'
        self.add_msg(msglvl,'%sMeanOffset=%.2f,"%s"'%(self.cam,offset,focus))

        piston = int(offset*self.fudge[self.cam])
        if 'r' in self.cam:
            self.add_msg('i','%sPistonMove=%d'%(self.cam,piston))
        else:
            self.add_msg('i','%sRingMove=%.1f'%(self.cam,-piston/self.bsteps))
        self.piston = piston
    #...

#...

class Hartmann(object):
    """
    Call Hartmann.doHartmann to take and reduce a pair of hartmann exposures.
    """
    def __init__(self, actor, m, b, constants, coeff):
        """
        Actor can be None, if you don't need to send an actual commands.
        Need m and b, the slope and intercept of the collimator motor relation.
        constants is a dictionary with various parameters for OneCam.
        coeff is a cam dictionary of the "fudge factors" for OneCam.
        """

        self.actor = actor
        # so we can use it at the commandline, outside STUI/tron.
        self.models = actor.models if actor is not None else None

        self.cmd = None
        self.mjd = 00000

        self.m = m
        self.b = b
        # steps per degree for the blue ring.
        self.bsteps = constants['bsteps']
        # tolerance for bad residual on blue ring
        self.badres = constants['badres']
        # how much pixel-to-pixel separation we allow to be "in focus"
        self.focustol = constants['focustol']

        self.coeff = coeff

        # the sub-frame region on the chip to read out when doing quick-hartmanns.
        self.subFrame = [850,1400]

        self.data_root_dir = '/data/spectro'
        self.plotfilebase = 'Collimate-%05d_%08d-%08d.png'

        self.reinit()
    #...

    def reinit(self):
        self.success = True
        # final results go here
        self.result = {'sp1':{'b':0.,'r':0.},'sp2':{'b':0.,'r':0.}}
        self.full_result = {'sp1':{'b':None,'r':None},'sp2':{'b':None,'r':None}}
        self.moves = {'sp1':0, 'sp2':0}
        self.residuals = {'sp1': [0, 0., ''], 'sp2': [0, 0., '']}
        self.bres_min = {'sp1': 0., 'sp2': 0.}

        # Can't use update_status here, as we don't necessarily have a cmd available.
        myGlobals.hartmannStatus = 'initialized'

    def __call__(self, cmd, moveMotors=False, subFrame=True, ignoreResiduals=False,
                 noCheckImage=False, plot=False, minBlueCorrection=False):
        """
        Take and reduce a pair of hartmann exposures.
        Usually apply the recommended collimator moves.

        Args:
            cmd (Cmdr): the currently active Commander instance, for passing info/warn messages.

        Kwargs:
            moveMotors (bool): apply the computed corrections.
            subFrame (bool): only readout a part of the chip.
            ignoreResiduals (bool): apply red moves regardless of resulting blue residuals.
            noCheckImage (bool): skip the variance calculation check for whether
                                 there is light in the camera (useful for sparse pluggings).
            plot (bool): make a plot representing the calculation.
            minBlueCorrection (bool): calculates only the minimum blue ring correction needed to
                                      get the focus within the tolerance level.
        """
        self.cmd = cmd

        try:
            # take the hartmann frames.
            exposureId = self.take_hartmanns(subFrame)
            # Perform the collimation calculations
            self.collimate(exposureId[0], exposureId[1], ignoreResiduals=ignoreResiduals, plot=plot,
                           noCheckImage=noCheckImage, minBlueCorrection=minBlueCorrection)
            if self.success and moveMotors:
                self._move_motors()
        except HartError as e:
            self.cmd.error('text="%s"'%e)
            self.success = False
        except Exception as e:
            self.cmd.error('text="Unhandled Exception when processing Hartmanns!"')
            self.cmd.error('text="%s"'%e)
            self.success = False

        update_status(self.cmd, 'idle')
    #...

    def _bundle_result(self, cams, results):
        """Return dict of spec:{cam:piston}."""
        for cam, result in zip(cams, results):
            self.full_result['sp'+cam[1]][cam[0]] = result
            self.result['sp'+cam[1]][cam[0]] = result.piston

    def output_messsages(self, results):
        """Send the messages that each OneCam process produced."""
        mdict = {'i':self.cmd.inform, 'w':self.cmd.warn, 'e':self.cmd.error}
        for cam_result in results:
            for msg in cam_result.messages:
                mdict[msg[0]](msg[1])

    def file_waiter(self, files):
        """
        Wait until all files exist, or 8 seconds have passed.
        Return None if all files exist, or the files that weren't found.
        """
        counter = 0
        wait = 0.5 # seconds
        # Fail after 12 seconds, so scale by wait time.
        while counter <= 12/wait:
            time.sleep(wait)
            test = [os.path.exists(f) for f in files]
            if all(test):
                return None
            counter += 1
        return [files[i] for i,x in enumerate(test) if not x]

    def _collimate(self, expnum1, expnum2, indir, docams, noCheckImage):
        """The guts of the collimation, to be wrapped in a try:except block."""
        # pool = ThreadPool(len(docams)) # NOTE: for testing with threads instead of processes
        pool = Pool(len(docams))
        oneCam = OneCam(self.m, self.b, self.bsteps, self.focustol, self.coeff,
                        expnum1, expnum2, indir, noCheckImage=noCheckImage)
        results = pool.map(oneCam, docams)
        pool.close()
        pool.join()

        self.output_messsages(results)
        success = dict([(x.cam,x.success) for x in results])
        if not all(success.values()):
            failures = [x for x in success if not success[x]]
            raise HartError('Collimation calculation failed for %s.'%','.join(failures))

        self._bundle_result(docams, results)

    def collimate(self, expnum1, expnum2=None, indir=None, mjd=None,
                  specs=['sp1','sp2'],
                  test=False, ignoreResiduals=False, plot=False, cmd=None,
                  noCheckImage=False, minBlueCorrection=False):
        """
        Compute the spectrograph collimation focus from Hartmann mask exposures.

        expnum1: first exposure number of raw sdR file (integer).
        expnum2: second exposure number (default: expnum1+1)
        indir:   directory where the exposures are located.
        mjd:     MJD of exposures in /data directory.
        spec:    spectrograph(s) to collimate ('sp1','sp2',['sp1','sp2'])
        test:    If True, we are trying to determine the collimation parameters, so ignore 'b' parameter.
        ignoreResiduals: apply red moves even if blue residuals are too high.
        plot:    If True, save a plot of the best fit collimation.
        minBlueCorrection: if True, calculates the minimum blue correction needed to get in focus.
        cmd:     command handler
        """

        self.test = test
        if cmd is not None:
            self.cmd = cmd
        if expnum2 is None:
            expnum2 = expnum1+1

        if mjd is not None:
            self.mjd = mjd
        if indir is None:
            indir = os.path.join(self.data_root_dir,str(self.mjd))

        update_status(self.cmd, 'waiting on files')
        files1 = [get_filename(indir,'%s%d'%(s,n),expnum1) for s in ['b','r'] for n in [1,2]]
        files2 = [get_filename(indir,'%s%d'%(s,n),expnum2) for s in ['b','r'] for n in [1,2]]
        files_missing = self.file_waiter(files1+files2)
        if files_missing is not None:
            raise HartError("Cannot complete collimation, these files not found: %s"%','.join(files_missing))

        update_status(self.cmd, 'processing')

        docams = ['r1','r2','b1','b2']
        try:
            self._collimate(expnum1, expnum2, indir, docams, noCheckImage)
        except Exception as e:
            self.success = False
            self.cmd.error('text="Collimation calculation failed! %s"'%e)
            return
        else:
            for spec in specs:
                self._mean_moves(spec, ignoreResiduals=ignoreResiduals,
                                 minBlueCorrection=minBlueCorrection)
            if plot:
                self.make_plot(expnum1,expnum2)
    #...

    def take_hartmanns(self,subFrame):
        """
        Take a pair of hartmann exposures, in self.subFrame if requested.
        Returns the exposure IDs of the two exposures.
        """

        update_status(self.cmd, 'exposing')

        exposureIds = []
        timeLim = 90.0
        for side in 'left','right':
            window = "window={0},{1}".format(*self.subFrame) if subFrame else ""
            cmdStr = 'exposure arc hartmann=%s itime=4 %s %s'%(side,window,("noflush" if side == "right" else ""))
            ret = self.actor.cmdr.call(actor='boss',forUserCmd=self.cmd,
                                       cmdStr=cmdStr,timeLim=timeLim)
            if ret.didFail:
                raise HartError('Failed to take %s hartmann exposure"' % (side))
            # opscore fake-Ints don't cleanly pickle for multiprocessing.
            exposureId = int(self.models["boss"].keyVarDict["exposureId"][0])
            # NOTE: exposureId is a lagging indicator.
            exposureId += 1
            exposureIds.append(exposureId)
            self.mjd = int(astrodatetime.datetime.utcnow().sdssjd)
            self.cmd.inform('text="got hartmann %s exposure %d"' % (side, exposureId))
        return exposureIds

    def _mean_moves(self, spec, ignoreResiduals=False, minBlueCorrection=False):
        """Compute the mean movement and residuals for this spectrograph,
        after r&b moves have been determined."""

        avg = sum(self.result[spec].values())/2.
        bres = -(self.result[spec]['b'] - avg)/self.bsteps
        rres = self.result[spec]['r'] - avg

        # Calculates the minimum blue ring correction needed to get in the
        # focus tolerance plus a 1 degree buffer (see ticket #2701).
        if abs(bres) >= self.badres:
            bres_min = 2 * (bres - np.sign(bres) * self.badres) + np.sign(bres)
        else:
            bres_min = 0.

        if abs(bres) < self.badres:
            resid = '"OK"'
            msglvl = self.cmd.inform
        elif ignoreResiduals:
            if not minBlueCorrection:
                resid = '"Move blue ring %.1f degrees."' % (bres * 2)
            else:
                resid = ('"Move blue ring {0:.1f} degrees. '
                         'This is the minimum move needed to '
                         'get in focus tolerance."'.format(bres_min))
            msglvl = self.cmd.warn
        else:
            if not minBlueCorrection:
                resid = ('"Bad angle: move blue ring %.1f degrees then rerun '
                         'gotoField with Hartmanns checked."' % (bres * 2))
            else:
                resid = ('"Bad angle: move blue ring %.1f degrees then '
                         'rerun gotoField with Hartmanns checked. This is the '
                         'minimum move needed to get in focus tolerance."' % bres_min)

            msglvl = self.cmd.warn
            self.success = False
        msglvl('%sResiduals=%d,%.1f,%s'%(spec,rres,bres,resid))
        self.cmd.inform('%sAverageMove=%d'%(spec,avg))
        self.moves[spec] = avg
<<<<<<< HEAD
        self.residuals[spec] = [rres, bres, resid]
        self.bres_min[spec] = bres_min
=======
>>>>>>> b791bad6

    def move_motors(self):
        """Apply computed collimator piston moves, in an exception-safe manner."""
        try:
            self._move_motors()
        except HartError as e:
            self.cmd.error('text="%s"'%e)
            self.success = False
        except Exception as e:
            self.cmd.error('text="Unhandled Exception when processing Hartmanns!"')
            self.cmd.error('text="%s"'%e)
            self.success = False

    def _move_motors(self):
        """Apply computed collimator piston moves."""
        update_status(self.cmd, 'moving')
        for spec,piston in self.moves.items():
            self._move_motor(spec,piston)

    def _move_motor(self, spec, piston):
        """Apply a collimator piston move to spectrograph spec."""
        if int(piston) == 0:
            self.cmd.respond('text="no recommended piston change for %s"' % (spec))
            return
        timeLim = 30.0
        cmdVar = self.actor.cmdr.call(actor='boss', forUserCmd=self.cmd,
                                      cmdStr="moveColl spec=%s piston=%d" % (spec, piston),
                                      timeLim=timeLim)
        if cmdVar.didFail:
            errMsg = 'Failed to move collimator pistons for %s.'%spec
            if 'Timeout' in cmdVar.lastReply.keywords:
                errMsg = ' '.join((errMsg, 'Command timed out'))
            raise HartError(errMsg)

    def _get_inset_range(result, ibest, xshift):
        """Get the xrange of the inset plot."""
        inset_xlim = 14
        inset = [ibest-inset_xlim,ibest+inset_xlim]
        # prevent array overflow when getting the inset plot range.
        if ibest < inset_xlim:
            inset[0] = 0
        if len(xshift)-ibest < inset_xlim:
            inset[1] = len(xshift)-1
        return inset

    def _plot_one(self, ax1, ax2, spec, shade='', marker='*'):
        """
        Plot collimation curves for one spectrograph.
        Set shade='dark' to get the dark colors (e.g. to distinguish sp1 and sp2).
        """
        ylim1 = [0.4,1.05]
        ylim2 = [0.92,1.01]

        def color(cam):
            rb = {'r':'red','b':'cyan'}
            return shade + rb[cam]

        result = self.full_result[spec]
        for cam in result:
            inset = self._get_inset_range(result[cam].ibest, result[cam].xshift)
            ax1.plot(result[cam].xshift,result[cam].coeff/max(result[cam].coeff),
                     '*-',color=color(cam),lw=1.5,mec='none',ms=6,marker=marker,label=cam+spec[2])
            ax2.plot(result[cam].xshift[inset[0]:inset[1]],result[cam].coeff[inset[0]:inset[1]]/max(result[cam].coeff),
                     '*-',color=color(cam),lw=1.5,mec='none',ms=6,marker=marker)
            ax1.axvline(result[cam].xoffset,ls='--',lw=1.2,color=color(cam))
            ax2.axvline(result[cam].xoffset,ls='--',lw=1.2,color=color(cam))
            plt.yticks(np.arange(0.90,1.01,.05))
        ax1.set_ylim(ylim1[0],ylim1[1])
        ax2.axis([result[cam].xshift[inset[0]],result[cam].xshift[inset[1]],ylim2[0],ylim2[1]])
        ax1.set_xlabel('pixels')
        ax1.set_ylabel('cross-correlation')

    def make_plot(self, expnum1, expnum2):
        """Save a plot of the pixel vs. correlation for this collimation."""
        plotfile = self.plotfilebase%(self.mjd, expnum1, expnum2)
        fig = plt.figure()
        title = 'Collimate: MJD=%5i Exp=%08i-%08i'%(self.mjd, expnum1, expnum2)
        ax1 = fig.add_axes([0.1,0.1,0.8,0.8])
        ax2 = fig.add_axes([0.35,0.2,0.3,0.3])

        for spec in ['sp1','sp2']:
            shade = 'dark' if spec == 'sp2' else ''
            marker = '^' if spec == 'sp2' else 's'
            self._plot_one(ax1,ax2,spec,shade=shade,marker=marker)
            ax1.set_title(title)

        ax1.legend(loc='best', labelspacing=0.2, borderpad=.2)

        plt.savefig(plotfile,bbox_inches='tight')
#...<|MERGE_RESOLUTION|>--- conflicted
+++ resolved
@@ -688,11 +688,8 @@
         msglvl('%sResiduals=%d,%.1f,%s'%(spec,rres,bres,resid))
         self.cmd.inform('%sAverageMove=%d'%(spec,avg))
         self.moves[spec] = avg
-<<<<<<< HEAD
         self.residuals[spec] = [rres, bres, resid]
         self.bres_min[spec] = bres_min
-=======
->>>>>>> b791bad6
 
     def move_motors(self):
         """Apply computed collimator piston moves, in an exception-safe manner."""
